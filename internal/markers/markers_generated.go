--- conflicted
+++ resolved
@@ -49,20 +49,14 @@
 
 	// GoValidMarkerUuid is the marker for uuid validation.
 	GoValidMarkerUuid = "govalid:uuid"
-<<<<<<< HEAD
 
 	// GoValidMarkerNumeric is the marker for uuid validation
 	GoValidMarkerNumeric = "govalid:numeric"
-=======
->>>>>>> 3694dc07
 )
 
 // GoValidMarkers is a map of valid govalid markers.
 var GoValidMarkers = map[string]struct{}{
-<<<<<<< HEAD
-=======
 	GoValidMarkerAlpha:     {},
->>>>>>> 3694dc07
 	GoValidMarkerCel:       {},
 	GoValidMarkerEmail:     {},
 	GoValidMarkerEnum:      {},
@@ -78,8 +72,5 @@
 	GoValidMarkerRequired:  {},
 	GoValidMarkerUrl:       {},
 	GoValidMarkerUuid:      {},
-<<<<<<< HEAD
 	GoValidMarkerNumeric:   {},
-=======
->>>>>>> 3694dc07
 }