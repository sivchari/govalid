# Benchmark Results

This document contains performance comparison results between govalid and go-playground/validator.

## Latest Results

**Benchmarked on:** 2025-07-30  
**Platform:** Linux 6.15.8-200.fc42.x86_64 x86_64  
**Go version:** go1.24.3

## Raw Benchmark Data

```
<<<<<<< HEAD
BenchmarkGoValidCELConcurrent-16             	1000000000	         0.4802 ns/op	       0 B/op	       0 allocs/op
BenchmarkGoValidCELMultipleExpressions-16    	420042495	         2.842 ns/op	       0 B/op	       0 allocs/op
BenchmarkGoValidCELCacheEffectiveness-16     	1000000000	         0.4935 ns/op	       0 B/op	       0 allocs/op
BenchmarkGoValidCELBasic-16                  	395375910	         3.067 ns/op	       0 B/op	       0 allocs/op
BenchmarkGoValidCELCrossField-16             	426879796	         2.623 ns/op	       0 B/op	       0 allocs/op
BenchmarkGoValidCELStringLength-16           	1000000000	         1.000 ns/op	       0 B/op	       0 allocs/op
BenchmarkGoValidCELNumericComparison-16      	1000000000	         1.000 ns/op	       0 B/op	       0 allocs/op
BenchmarkGoValidEmail-16                     	24559124	        48.56 ns/op	       0 B/op	       0 allocs/op
BenchmarkGoPlaygroundEmail-16                	  761001	      1760 ns/op	      89 B/op	       5 allocs/op
BenchmarkGoValidatorEmail-16                 	 1356652	       862.1 ns/op	       0 B/op	       0 allocs/op
BenchmarkOzzoValidationEmail-16              	 4055342	       323.0 ns/op	      40 B/op	       2 allocs/op
BenchmarkGookitValidateEmail-16              	   27494	     43107 ns/op	   15858 B/op	      76 allocs/op
BenchmarkGoValidEnum-16                      	329989519	         3.378 ns/op	       0 B/op	       0 allocs/op
BenchmarkGoValidGT-16                        	504128022	         2.156 ns/op	       0 B/op	       0 allocs/op
BenchmarkGoPlaygroundGT-16                   	 7577581	       137.1 ns/op	       0 B/op	       0 allocs/op
BenchmarkGoValidatorGT-16                    	13387035	        89.28 ns/op	       0 B/op	       0 allocs/op
BenchmarkGoValidGTE-16                       	460691806	         2.393 ns/op	       0 B/op	       0 allocs/op
BenchmarkGoPlaygroundGTE-16                  	 9154555	       130.4 ns/op	       0 B/op	       0 allocs/op
BenchmarkGoValidLength-16                    	213928650	         5.607 ns/op	       0 B/op	       0 allocs/op
BenchmarkGoPlaygroundLength-16               	12765704	        92.85 ns/op	       0 B/op	       0 allocs/op
BenchmarkGoValidatorLength-16                	 2954098	       462.8 ns/op	      32 B/op	       2 allocs/op
BenchmarkOzzoValidationLength-16             	 1242736	       954.9 ns/op	     448 B/op	       5 allocs/op
BenchmarkGookitValidateLength-16             	   30433	     40090 ns/op	   15616 B/op	      79 allocs/op
BenchmarkGoValidLT-16                        	476141797	         2.386 ns/op	       0 B/op	       0 allocs/op
BenchmarkGoPlaygroundLT-16                   	 9237090	       133.1 ns/op	       0 B/op	       0 allocs/op
BenchmarkGoValidLTE-16                       	459487617	         2.394 ns/op	       0 B/op	       0 allocs/op
BenchmarkGoPlaygroundLTE-16                  	 7599138	       133.5 ns/op	       0 B/op	       0 allocs/op
BenchmarkGoValidMaxItems-16                  	255457164	         4.525 ns/op	       0 B/op	       0 allocs/op
BenchmarkGoPlaygroundMaxItems-16             	 7351156	       161.2 ns/op	       0 B/op	       0 allocs/op
BenchmarkGoValidMaxLength-16                 	45803569	        25.60 ns/op	       0 B/op	       0 allocs/op
BenchmarkGoPlaygroundMaxLength-16            	 6792828	       154.9 ns/op	       0 B/op	       0 allocs/op
BenchmarkGoValidatorMaxLength-16             	 2282666	       574.2 ns/op	      32 B/op	       2 allocs/op
BenchmarkOzzoValidationMaxLength-16          	 1222159	       980.3 ns/op	     448 B/op	       5 allocs/op
BenchmarkGookitValidateMaxLength-16          	   29204	     40543 ns/op	   15648 B/op	      81 allocs/op
BenchmarkGoValidMinItems-16                  	256327428	         4.525 ns/op	       0 B/op	       0 allocs/op
BenchmarkGoPlaygroundMinItems-16             	 6771654	       158.0 ns/op	       0 B/op	       0 allocs/op
BenchmarkGoValidMinLength-16                 	64572973	        17.96 ns/op	       0 B/op	       0 allocs/op
BenchmarkGoPlaygroundMinLength-16            	 8743110	       135.7 ns/op	       0 B/op	       0 allocs/op
BenchmarkGoValidatorMinLength-16             	 2239413	       512.0 ns/op	      32 B/op	       2 allocs/op
BenchmarkGoValidRequired-16                  	394441546	         3.032 ns/op	       0 B/op	       0 allocs/op
BenchmarkGoPlaygroundRequired-16             	 7035229	       167.7 ns/op	       0 B/op	       0 allocs/op
BenchmarkGoValidatorRequired-16              	563658601	         1.909 ns/op	       0 B/op	       0 allocs/op
BenchmarkOzzoValidationRequired-16           	 4673769	       281.4 ns/op	      40 B/op	       2 allocs/op
BenchmarkGookitValidateRequired-16           	   30438	     38654 ns/op	   15488 B/op	      73 allocs/op
BenchmarkGoValidURL-16                       	22872565	        52.35 ns/op	       0 B/op	       0 allocs/op
BenchmarkGoPlaygroundURL-16                  	  731731	      1392 ns/op	     144 B/op	       1 allocs/op
BenchmarkGoValidatorURL-16                   	   86025	     12522 ns/op	     148 B/op	       1 allocs/op
BenchmarkOzzoValidationURL-16                	   85690	     12816 ns/op	     186 B/op	       3 allocs/op
BenchmarkGookitValidateURL-16                	   29325	     41149 ns/op	   15681 B/op	      77 allocs/op
BenchmarkGoValidUUID-16                      	20154855	        59.08 ns/op	       0 B/op	       0 allocs/op
BenchmarkGoPlaygroundUUID-16                 	 2329064	       491.6 ns/op	       0 B/op	       0 allocs/op
BenchmarkGoValidatorUUID-16                  	 3256132	       350.7 ns/op	       0 B/op	       0 allocs/op
BenchmarkOzzoValidationUUID-16               	 1611111	       721.9 ns/op	      40 B/op	       2 allocs/op
BenchmarkGookitValidateUUID-16               	   28765	     41889 ns/op	   15557 B/op	      76 allocs/op
=======
BenchmarkGoValidCELConcurrent-16             	1000000000	         0.09323 ns/op	       0 B/op	       0 allocs/op
BenchmarkGoValidCELMultipleExpressions-16    	1000000000	         0.8409 ns/op	       0 B/op	       0 allocs/op
BenchmarkGoValidCELCacheEffectiveness-16     	1000000000	         0.1015 ns/op	       0 B/op	       0 allocs/op
BenchmarkGoValidCELBasic-16                  	618011162	         1.946 ns/op	       0 B/op	       0 allocs/op
BenchmarkGoValidCELCrossField-16             	617148498	         1.953 ns/op	       0 B/op	       0 allocs/op
BenchmarkGoValidCELStringLength-16           	605757344	         1.949 ns/op	       0 B/op	       0 allocs/op
BenchmarkGoValidCELNumericComparison-16      	581620783	         2.036 ns/op	       0 B/op	       0 allocs/op
BenchmarkGoValidEmail-16                     	31846465	        38.24 ns/op	       0 B/op	       0 allocs/op
BenchmarkGoPlaygroundEmail-16                	 1840472	       649.4 ns/op	      90 B/op	       5 allocs/op
BenchmarkGoValidatorEmail-16                 	 1976113	       606.8 ns/op	       0 B/op	       0 allocs/op
BenchmarkOzzoValidationEmail-16              	27997833	        44.04 ns/op	      24 B/op	       1 allocs/op
BenchmarkGookitValidateEmail-16              	  121108	     10481 ns/op	   16065 B/op	      74 allocs/op
BenchmarkGoValidEnum-16                      	539168131	         2.231 ns/op	       0 B/op	       0 allocs/op
BenchmarkGoValidGT-16                        	609764490	         1.936 ns/op	       0 B/op	       0 allocs/op
BenchmarkGoPlaygroundGT-16                   	19207836	        63.00 ns/op	       0 B/op	       0 allocs/op
BenchmarkGoValidatorGT-16                    	21764314	        54.44 ns/op	       0 B/op	       0 allocs/op
BenchmarkGoValidGTE-16                       	610084184	         1.946 ns/op	       0 B/op	       0 allocs/op
BenchmarkGoPlaygroundGTE-16                  	19815618	        60.30 ns/op	       0 B/op	       0 allocs/op
BenchmarkGoValidLT-16                        	626116629	         1.916 ns/op	       0 B/op	       0 allocs/op
BenchmarkGoPlaygroundLT-16                   	19840449	        60.77 ns/op	       0 B/op	       0 allocs/op
BenchmarkGoValidLTE-16                       	625070131	         1.969 ns/op	       0 B/op	       0 allocs/op
BenchmarkGoPlaygroundLTE-16                  	19450260	        61.91 ns/op	       0 B/op	       0 allocs/op
BenchmarkGoValidMaxItems-16                  	479873872	         2.520 ns/op	       0 B/op	       0 allocs/op
BenchmarkGoPlaygroundMaxItems-16             	14759504	        80.30 ns/op	       0 B/op	       0 allocs/op
BenchmarkGoValidMaxLength-16                 	77328928	        15.67 ns/op	       0 B/op	       0 allocs/op
BenchmarkGoPlaygroundMaxLength-16            	16308603	        73.50 ns/op	       0 B/op	       0 allocs/op
BenchmarkGoValidatorMaxLength-16             	 7367277	       161.6 ns/op	      32 B/op	       2 allocs/op
BenchmarkOzzoValidationMaxLength-16          	 6660802	       183.4 ns/op	     432 B/op	       4 allocs/op
BenchmarkGookitValidateMaxLength-16          	  115408	     10276 ns/op	   15632 B/op	      80 allocs/op
BenchmarkGoValidMinItems-16                  	428160852	         2.785 ns/op	       0 B/op	       0 allocs/op
BenchmarkGoPlaygroundMinItems-16             	14833287	        79.81 ns/op	       0 B/op	       0 allocs/op
BenchmarkGoValidMinLength-16                 	100000000	        11.60 ns/op	       0 B/op	       0 allocs/op
BenchmarkGoPlaygroundMinLength-16            	17671692	        67.51 ns/op	       0 B/op	       0 allocs/op
BenchmarkGoValidatorMinLength-16             	 7323378	       165.1 ns/op	      32 B/op	       2 allocs/op
BenchmarkGoValidRequired-16                  	623661589	         1.935 ns/op	       0 B/op	       0 allocs/op
BenchmarkGoPlaygroundRequired-16             	13981681	        85.51 ns/op	       0 B/op	       0 allocs/op
BenchmarkGoValidatorRequired-16              	625855254	         1.925 ns/op	       0 B/op	       0 allocs/op
BenchmarkOzzoValidationRequired-16           	33811228	        34.91 ns/op	      24 B/op	       1 allocs/op
BenchmarkGookitValidateRequired-16           	  117372	     10089 ns/op	   15472 B/op	      72 allocs/op
BenchmarkGoValidURL-16                       	27992418	        42.54 ns/op	       0 B/op	       0 allocs/op
BenchmarkGoPlaygroundURL-16                  	 4223242	       287.9 ns/op	     144 B/op	       1 allocs/op
BenchmarkGoValidatorURL-16                   	  149181	      7887 ns/op	     144 B/op	       1 allocs/op
BenchmarkOzzoValidationURL-16                	  153288	      7825 ns/op	     171 B/op	       2 allocs/op
BenchmarkGookitValidateURL-16                	  113994	      9850 ns/op	   15641 B/op	      75 allocs/op
BenchmarkGoValidUUID-16                      	32124428	        37.69 ns/op	       0 B/op	       0 allocs/op
BenchmarkGoPlaygroundUUID-16                 	 4753952	       254.0 ns/op	       0 B/op	       0 allocs/op
BenchmarkGoValidatorUUID-16                  	 6066202	       197.6 ns/op	       0 B/op	       0 allocs/op
BenchmarkOzzoValidationUUID-16               	 5034348	       238.0 ns/op	      24 B/op	       1 allocs/op
BenchmarkGookitValidateUUID-16               	  113701	     10603 ns/op	   15519 B/op	      74 allocs/op
BenchmarkGoValidNumeric-12                      351653084        3.438 ns/op           0 B/op          0 allocs/op
BenchmarkGoPlaygroundNumeric-12                 18947991         61.60 ns/op           0 B/op          0 allocs/op
BenchmarkGoValidatorNumeric-12                  13556292         87.01 ns/op           0 B/op          0 allocs/op
BenchmarkOzzoValidationNumeric-12                7795245         149.2 ns/op          40 B/op          2 allocs/op
BenchmarkGookitValidateNumeric-12                 107311         11131 ns/op       15585 B/op         78 allocs/op
>>>>>>> 08fdde78
```

## Performance Comparison

| Validator | govalid (ns/op) | go-playground/validator (ns/op) | Improvement | govalid Allocs | Competitor Allocs |
|-----------|-----------------|--------------------------------|-------------|----------------|-------------------|
<<<<<<< HEAD
| Email | 48.56ns | 1760 | **36.2x faster** | 0 allocs/op | 5 allocs + 89 B/op |
| GT | 2.156ns | 137.1 | **63.6x faster** | 0 allocs/op | 0 allocs/op |
| GTE | 2.393ns | 130.4 | **54.5x faster** | 0 allocs/op | 0 allocs/op |
| Length | 5.607ns | 92.85 | **16.6x faster** | 0 allocs/op | 0 allocs/op |
| LT | 2.386ns | 133.1 | **55.8x faster** | 0 allocs/op | 0 allocs/op |
| LTE | 2.394ns | 133.5 | **55.8x faster** | 0 allocs/op | 0 allocs/op |
| MaxItems | 4.525ns | 161.2 | **35.6x faster** | 0 allocs/op | 0 allocs/op |
| MaxLength | 25.60ns | 154.9 | **6.1x faster** | 0 allocs/op | 0 allocs/op |
| MinItems | 4.525ns | 158.0 | **34.9x faster** | 0 allocs/op | 0 allocs/op |
| MinLength | 17.96ns | 135.7 | **7.6x faster** | 0 allocs/op | 0 allocs/op |
| Required | 3.032ns | 167.7 | **55.3x faster** | 0 allocs/op | 0 allocs/op |
| URL | 52.35ns | 1392 | **26.6x faster** | 0 allocs/op | 1 allocs + 144 B/op |
| UUID | 59.08ns | 491.6 | **8.3x faster** | 0 allocs/op | 0 allocs/op |
=======
| Email | 38.24ns | 649.4 | **17.0x faster** | 0 allocs/op | 5 allocs + 90 B/op |
| GT | 1.936ns | 63.00 | **32.5x faster** | 0 allocs/op | 0 allocs/op |
| GTE | 1.946ns | 60.30 | **31.0x faster** | 0 allocs/op | 0 allocs/op |
| LT | 1.916ns | 60.77 | **31.7x faster** | 0 allocs/op | 0 allocs/op |
| LTE | 1.969ns | 61.91 | **31.4x faster** | 0 allocs/op | 0 allocs/op |
| MaxItems | 2.520ns | 80.30 | **31.9x faster** | 0 allocs/op | 0 allocs/op |
| MaxLength | 15.67ns | 73.50 | **4.7x faster** | 0 allocs/op | 0 allocs/op |
| MinItems | 2.785ns | 79.81 | **28.7x faster** | 0 allocs/op | 0 allocs/op |
| MinLength | 11.60ns | 67.51 | **5.8x faster** | 0 allocs/op | 0 allocs/op |
| Required | 1.935ns | 85.51 | **44.2x faster** | 0 allocs/op | 0 allocs/op |
| URL | 42.54ns | 287.9 | **6.8x faster** | 0 allocs/op | 1 allocs + 144 B/op |
| UUID | 37.69ns | 254.0 | **6.7x faster** | 0 allocs/op | 0 allocs/op |
>>>>>>> 08fdde78
| Enum | 2.242ns | N/A (govalid exclusive) | **govalid exclusive** | 0 allocs/op | N/A |

## govalid-Exclusive Features

### Enum Validation
- **Enum**: Comprehensive enum validation for string, numeric, and custom types (~2.17ns)
- Zero-allocation enum checking with compile-time safety
- Works with custom type definitions (e.g., `type Status string`)

### Collection Type Extension
These validators support map and channel types, which go-playground/validator doesn't support:
- **MaxItems**: slice, array, map, channel length ≤ limit  
- **MinItems**: slice, array, map, channel length ≥ limit

## Key Findings

1. **Exceptional Performance**: govalid shows 4.8x to 45x performance improvements across all validators
2. **Sub-3ns Execution**: Most validators execute in under 3 nanoseconds  
3. **Zero Allocations**: All govalid validators perform zero heap allocations
4. **Statistical Significance**: Results are consistent across multiple runs
5. **Extended Type Support**: Collection validators work with map/channel types

## Implementation Notes

- govalid generates compile-time validation functions with zero runtime reflection
- **External Helper Functions**: Complex validators use optimized external functions
- **Zero-Allocation**: Manual string parsing eliminates allocations
- Proper Unicode support in string length validators using `utf8.RuneCountInString`
- Comprehensive type support including map and channel validation

## Running Benchmarks Yourself

```bash
# Update all benchmark documentation
make sync-benchmarks

# Run benchmarks manually
cd test
go test ./benchmark/ -bench=. -benchmem
```<|MERGE_RESOLUTION|>--- conflicted
+++ resolved
@@ -11,62 +11,6 @@
 ## Raw Benchmark Data
 
 ```
-<<<<<<< HEAD
-BenchmarkGoValidCELConcurrent-16             	1000000000	         0.4802 ns/op	       0 B/op	       0 allocs/op
-BenchmarkGoValidCELMultipleExpressions-16    	420042495	         2.842 ns/op	       0 B/op	       0 allocs/op
-BenchmarkGoValidCELCacheEffectiveness-16     	1000000000	         0.4935 ns/op	       0 B/op	       0 allocs/op
-BenchmarkGoValidCELBasic-16                  	395375910	         3.067 ns/op	       0 B/op	       0 allocs/op
-BenchmarkGoValidCELCrossField-16             	426879796	         2.623 ns/op	       0 B/op	       0 allocs/op
-BenchmarkGoValidCELStringLength-16           	1000000000	         1.000 ns/op	       0 B/op	       0 allocs/op
-BenchmarkGoValidCELNumericComparison-16      	1000000000	         1.000 ns/op	       0 B/op	       0 allocs/op
-BenchmarkGoValidEmail-16                     	24559124	        48.56 ns/op	       0 B/op	       0 allocs/op
-BenchmarkGoPlaygroundEmail-16                	  761001	      1760 ns/op	      89 B/op	       5 allocs/op
-BenchmarkGoValidatorEmail-16                 	 1356652	       862.1 ns/op	       0 B/op	       0 allocs/op
-BenchmarkOzzoValidationEmail-16              	 4055342	       323.0 ns/op	      40 B/op	       2 allocs/op
-BenchmarkGookitValidateEmail-16              	   27494	     43107 ns/op	   15858 B/op	      76 allocs/op
-BenchmarkGoValidEnum-16                      	329989519	         3.378 ns/op	       0 B/op	       0 allocs/op
-BenchmarkGoValidGT-16                        	504128022	         2.156 ns/op	       0 B/op	       0 allocs/op
-BenchmarkGoPlaygroundGT-16                   	 7577581	       137.1 ns/op	       0 B/op	       0 allocs/op
-BenchmarkGoValidatorGT-16                    	13387035	        89.28 ns/op	       0 B/op	       0 allocs/op
-BenchmarkGoValidGTE-16                       	460691806	         2.393 ns/op	       0 B/op	       0 allocs/op
-BenchmarkGoPlaygroundGTE-16                  	 9154555	       130.4 ns/op	       0 B/op	       0 allocs/op
-BenchmarkGoValidLength-16                    	213928650	         5.607 ns/op	       0 B/op	       0 allocs/op
-BenchmarkGoPlaygroundLength-16               	12765704	        92.85 ns/op	       0 B/op	       0 allocs/op
-BenchmarkGoValidatorLength-16                	 2954098	       462.8 ns/op	      32 B/op	       2 allocs/op
-BenchmarkOzzoValidationLength-16             	 1242736	       954.9 ns/op	     448 B/op	       5 allocs/op
-BenchmarkGookitValidateLength-16             	   30433	     40090 ns/op	   15616 B/op	      79 allocs/op
-BenchmarkGoValidLT-16                        	476141797	         2.386 ns/op	       0 B/op	       0 allocs/op
-BenchmarkGoPlaygroundLT-16                   	 9237090	       133.1 ns/op	       0 B/op	       0 allocs/op
-BenchmarkGoValidLTE-16                       	459487617	         2.394 ns/op	       0 B/op	       0 allocs/op
-BenchmarkGoPlaygroundLTE-16                  	 7599138	       133.5 ns/op	       0 B/op	       0 allocs/op
-BenchmarkGoValidMaxItems-16                  	255457164	         4.525 ns/op	       0 B/op	       0 allocs/op
-BenchmarkGoPlaygroundMaxItems-16             	 7351156	       161.2 ns/op	       0 B/op	       0 allocs/op
-BenchmarkGoValidMaxLength-16                 	45803569	        25.60 ns/op	       0 B/op	       0 allocs/op
-BenchmarkGoPlaygroundMaxLength-16            	 6792828	       154.9 ns/op	       0 B/op	       0 allocs/op
-BenchmarkGoValidatorMaxLength-16             	 2282666	       574.2 ns/op	      32 B/op	       2 allocs/op
-BenchmarkOzzoValidationMaxLength-16          	 1222159	       980.3 ns/op	     448 B/op	       5 allocs/op
-BenchmarkGookitValidateMaxLength-16          	   29204	     40543 ns/op	   15648 B/op	      81 allocs/op
-BenchmarkGoValidMinItems-16                  	256327428	         4.525 ns/op	       0 B/op	       0 allocs/op
-BenchmarkGoPlaygroundMinItems-16             	 6771654	       158.0 ns/op	       0 B/op	       0 allocs/op
-BenchmarkGoValidMinLength-16                 	64572973	        17.96 ns/op	       0 B/op	       0 allocs/op
-BenchmarkGoPlaygroundMinLength-16            	 8743110	       135.7 ns/op	       0 B/op	       0 allocs/op
-BenchmarkGoValidatorMinLength-16             	 2239413	       512.0 ns/op	      32 B/op	       2 allocs/op
-BenchmarkGoValidRequired-16                  	394441546	         3.032 ns/op	       0 B/op	       0 allocs/op
-BenchmarkGoPlaygroundRequired-16             	 7035229	       167.7 ns/op	       0 B/op	       0 allocs/op
-BenchmarkGoValidatorRequired-16              	563658601	         1.909 ns/op	       0 B/op	       0 allocs/op
-BenchmarkOzzoValidationRequired-16           	 4673769	       281.4 ns/op	      40 B/op	       2 allocs/op
-BenchmarkGookitValidateRequired-16           	   30438	     38654 ns/op	   15488 B/op	      73 allocs/op
-BenchmarkGoValidURL-16                       	22872565	        52.35 ns/op	       0 B/op	       0 allocs/op
-BenchmarkGoPlaygroundURL-16                  	  731731	      1392 ns/op	     144 B/op	       1 allocs/op
-BenchmarkGoValidatorURL-16                   	   86025	     12522 ns/op	     148 B/op	       1 allocs/op
-BenchmarkOzzoValidationURL-16                	   85690	     12816 ns/op	     186 B/op	       3 allocs/op
-BenchmarkGookitValidateURL-16                	   29325	     41149 ns/op	   15681 B/op	      77 allocs/op
-BenchmarkGoValidUUID-16                      	20154855	        59.08 ns/op	       0 B/op	       0 allocs/op
-BenchmarkGoPlaygroundUUID-16                 	 2329064	       491.6 ns/op	       0 B/op	       0 allocs/op
-BenchmarkGoValidatorUUID-16                  	 3256132	       350.7 ns/op	       0 B/op	       0 allocs/op
-BenchmarkOzzoValidationUUID-16               	 1611111	       721.9 ns/op	      40 B/op	       2 allocs/op
-BenchmarkGookitValidateUUID-16               	   28765	     41889 ns/op	   15557 B/op	      76 allocs/op
-=======
 BenchmarkGoValidCELConcurrent-16             	1000000000	         0.09323 ns/op	       0 B/op	       0 allocs/op
 BenchmarkGoValidCELMultipleExpressions-16    	1000000000	         0.8409 ns/op	       0 B/op	       0 allocs/op
 BenchmarkGoValidCELCacheEffectiveness-16     	1000000000	         0.1015 ns/op	       0 B/op	       0 allocs/op
@@ -121,28 +65,12 @@
 BenchmarkGoValidatorNumeric-12                  13556292         87.01 ns/op           0 B/op          0 allocs/op
 BenchmarkOzzoValidationNumeric-12                7795245         149.2 ns/op          40 B/op          2 allocs/op
 BenchmarkGookitValidateNumeric-12                 107311         11131 ns/op       15585 B/op         78 allocs/op
->>>>>>> 08fdde78
 ```
 
 ## Performance Comparison
 
 | Validator | govalid (ns/op) | go-playground/validator (ns/op) | Improvement | govalid Allocs | Competitor Allocs |
 |-----------|-----------------|--------------------------------|-------------|----------------|-------------------|
-<<<<<<< HEAD
-| Email | 48.56ns | 1760 | **36.2x faster** | 0 allocs/op | 5 allocs + 89 B/op |
-| GT | 2.156ns | 137.1 | **63.6x faster** | 0 allocs/op | 0 allocs/op |
-| GTE | 2.393ns | 130.4 | **54.5x faster** | 0 allocs/op | 0 allocs/op |
-| Length | 5.607ns | 92.85 | **16.6x faster** | 0 allocs/op | 0 allocs/op |
-| LT | 2.386ns | 133.1 | **55.8x faster** | 0 allocs/op | 0 allocs/op |
-| LTE | 2.394ns | 133.5 | **55.8x faster** | 0 allocs/op | 0 allocs/op |
-| MaxItems | 4.525ns | 161.2 | **35.6x faster** | 0 allocs/op | 0 allocs/op |
-| MaxLength | 25.60ns | 154.9 | **6.1x faster** | 0 allocs/op | 0 allocs/op |
-| MinItems | 4.525ns | 158.0 | **34.9x faster** | 0 allocs/op | 0 allocs/op |
-| MinLength | 17.96ns | 135.7 | **7.6x faster** | 0 allocs/op | 0 allocs/op |
-| Required | 3.032ns | 167.7 | **55.3x faster** | 0 allocs/op | 0 allocs/op |
-| URL | 52.35ns | 1392 | **26.6x faster** | 0 allocs/op | 1 allocs + 144 B/op |
-| UUID | 59.08ns | 491.6 | **8.3x faster** | 0 allocs/op | 0 allocs/op |
-=======
 | Email | 38.24ns | 649.4 | **17.0x faster** | 0 allocs/op | 5 allocs + 90 B/op |
 | GT | 1.936ns | 63.00 | **32.5x faster** | 0 allocs/op | 0 allocs/op |
 | GTE | 1.946ns | 60.30 | **31.0x faster** | 0 allocs/op | 0 allocs/op |
@@ -155,7 +83,6 @@
 | Required | 1.935ns | 85.51 | **44.2x faster** | 0 allocs/op | 0 allocs/op |
 | URL | 42.54ns | 287.9 | **6.8x faster** | 0 allocs/op | 1 allocs + 144 B/op |
 | UUID | 37.69ns | 254.0 | **6.7x faster** | 0 allocs/op | 0 allocs/op |
->>>>>>> 08fdde78
 | Enum | 2.242ns | N/A (govalid exclusive) | **govalid exclusive** | 0 allocs/op | N/A |
 
 ## govalid-Exclusive Features
