--- conflicted
+++ resolved
@@ -143,8 +143,12 @@
 
 type Length struct {
 	// +govalid:length=7
-<<<<<<< HEAD
-	Name string `json:"name"`
+	Name string `validate:"len=7" json:"name"`
+}
+
+type Numeric struct {
+	// +govalid:numeric
+	Number string `json:"Number"`
 }
 
 type MultipleErrors struct {
@@ -153,12 +157,4 @@
 
 	// +govalid:maxlength=1
 	TooLong string `validate:"max=1" json:"too_long"`
-=======
-	Name string `validate:"len=7" json:"name"`
-}
-
-type Numeric struct {
-	// +govalid:numeric
-	Number string `json:"Number"`
->>>>>>> 08fdde78
 }